--- conflicted
+++ resolved
@@ -60,7 +60,10 @@
     pass
 
 
-<<<<<<< HEAD
+class FormatError(CoastGuardError):
+    pass
+
+
 class DatabaseError(CoastGuardError):
     pass
 
@@ -72,11 +75,7 @@
 
 
 class BadColumnError(FatalCoastGuardError):
-=======
-class FormatError(CoastGuardError):
->>>>>>> 16227f77
     pass
-
 
 # Custom Warnings
 class CoastGuardWarning(Warning):
